--- conflicted
+++ resolved
@@ -8,12 +8,8 @@
 import CharacterCaption from "./CharacterCaption";
 import WANI2V from "./WANI2V";
 import StyleTransfer from "./StyleTransfer";
-<<<<<<< HEAD
 import CreateImage from "./CreateImage";
-=======
-import FluxLora from "./FluxLora";
 import FluxTrainer from "./FluxTrainer";
->>>>>>> fcc3792f
 // import Img2Img from "./Img2Img"; // Hidden: Image to Image page
 import ComfyUIStatus from "./components/ComfyUIStatus";
 import ConsoleToggle from "./components/ConsoleToggle";
@@ -22,11 +18,7 @@
 
 export default function App() {
   const { isAuthenticated, loading, user, logout } = useAuth();
-<<<<<<< HEAD
-  const [currentPage, setCurrentPage] = useState<"home" | "multitalk-one" | "multitalk-multiple" | "video-lipsync" | "image-edit" | "generation-feed" | "character-caption" | "wan-i2v" | "style-transfer" | "create-image" | "img2img">("home");
-=======
-  const [currentPage, setCurrentPage] = useState<"home" | "multitalk-one" | "multitalk-multiple" | "video-lipsync" | "image-edit" | "generation-feed" | "character-caption" | "wan-i2v" | "style-transfer" | "flux-lora" | "flux-trainer" | "img2img">("home");
->>>>>>> fcc3792f
+  const [currentPage, setCurrentPage] = useState<"home" | "multitalk-one" | "multitalk-multiple" | "video-lipsync" | "image-edit" | "generation-feed" | "character-caption" | "wan-i2v" | "style-transfer" | "create-image" | "flux-trainer" | "img2img">("home");
   const [comfyUrl, setComfyUrl] = useState<string>("https://comfy.vapai.studio");
   const [sidebarOpen, setSidebarOpen] = useState<boolean>(false);
   const [userMenuOpen, setUserMenuOpen] = useState<boolean>(false);
@@ -36,11 +28,7 @@
     const savedPage = localStorage.getItem('vapai-current-page') as typeof currentPage;
     const savedComfyUrl = localStorage.getItem('vapai-comfy-url');
     
-<<<<<<< HEAD
-    if (savedPage && ['home', 'multitalk-one', 'multitalk-multiple', 'video-lipsync', 'image-edit', 'generation-feed', 'character-caption', 'wan-i2v', 'style-transfer', 'create-image', 'img2img'].includes(savedPage)) {
-=======
-    if (savedPage && ['home', 'multitalk-one', 'multitalk-multiple', 'video-lipsync', 'image-edit', 'generation-feed', 'character-caption', 'wan-i2v', 'style-transfer', 'flux-lora', 'flux-trainer', 'img2img'].includes(savedPage)) {
->>>>>>> fcc3792f
+    if (savedPage && ['home', 'multitalk-one', 'multitalk-multiple', 'video-lipsync', 'image-edit', 'generation-feed', 'character-caption', 'wan-i2v', 'style-transfer', 'create-image', 'flux-trainer', 'img2img'].includes(savedPage)) {
       setCurrentPage(savedPage);
     }
     
