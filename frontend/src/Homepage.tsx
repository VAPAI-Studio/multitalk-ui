--- conflicted
+++ resolved
@@ -1,10 +1,6 @@
 
 interface Props {
-<<<<<<< HEAD
-  onNavigate: (page: "multitalk-one" | "multitalk-multiple" | "video-lipsync" | "image-edit" | "character-caption" | "wan-i2v" | "style-transfer" | "create-image" | "img2img") => void;
-=======
-  onNavigate: (page: "multitalk-one" | "multitalk-multiple" | "video-lipsync" | "image-edit" | "character-caption" | "wan-i2v" | "style-transfer" | "flux-lora" | "flux-trainer" | "img2img") => void;
->>>>>>> fcc3792f
+  onNavigate: (page: "multitalk-one" | "multitalk-multiple" | "video-lipsync" | "image-edit" | "character-caption" | "wan-i2v" | "style-transfer" | "create-image" | "flux-trainer" | "img2img") => void;
 }
 
 export default function Homepage({ onNavigate }: Props) {
@@ -71,10 +67,7 @@
       description: "Generate images using Flux or Qwen with custom LoRA models. Add multiple LoRAs with adjustable weights for precise control.",
       icon: "✨",
       gradient: "from-indigo-500 to-purple-600",
-<<<<<<< HEAD
       features: ["Multiple LoRA support", "Flux & Qwen models", "Adjustable weights per LoRA"]
-=======
-      features: ["Multiple LoRA support", "Adjustable weights per LoRA", "Model: Flux Dev"]
     },
     {
       id: "flux-trainer" as const,
@@ -83,7 +76,6 @@
       icon: "🎓",
       gradient: "from-orange-500 to-red-600",
       features: ["Custom LoRA training", "20-100 training images", "Advanced parameters", "Model: Flux Dev via kohya_ss"]
->>>>>>> fcc3792f
     }
     // Hidden: Image to Image
     // {
